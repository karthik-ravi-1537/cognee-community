--- conflicted
+++ resolved
@@ -156,15 +156,9 @@
             return result is not None
         except Exception:
             return False
-<<<<<<< HEAD
-
-    async def create_collection(
-        self, collection_name: str, vector_dimension: int = 3072
-    ) -> None:
-=======
-    
-    async def create_collection(self, collection_name: str) -> None:
->>>>>>> 1de994e7
+ 
+    async def create_collection(self, collection_name: str, vector_dimension: int = 3072) -> None:
+
         """[VECTOR] Create a new collection (table) in DuckDB."""
         # Create a table for storing vector data with specified dimension
         vector_dimension = self.embedding_engine.get_vector_size()
@@ -283,12 +277,11 @@
         limit: int = 15,
         with_vector: bool = False,
     ) -> List[ScoredResult]:
-<<<<<<< HEAD
         """[VECTOR] Search for similar vectors."""
         from cognee.infrastructure.databases.exceptions import (
             MissingQueryParameterError,
         )
-=======
+
         """[VECTOR] Search for similar vectors.
         
         Args:
@@ -301,27 +294,23 @@
         Returns:
             List of scored results ordered by similarity (highest similarity first).
         """
->>>>>>> 1de994e7
+
         from cognee.infrastructure.engine.utils import parse_id
 
         if query_text is None and query_vector is None:
-<<<<<<< HEAD
+
             raise MissingQueryParameterError()
 
         if limit <= 0:
             limit = 15
 
-=======
-            raise ValueError("One of query_text or query_vector must be provided!")
-        
->>>>>>> 1de994e7
+
         if not await self.has_collection(collection_name):
             logger.warning(
                 f"Collection '{collection_name}' not found in DuckDBAdapter.search; returning []."
             )
             return []
-<<<<<<< HEAD
-=======
+
         
         if limit == 0:
             search_query = f"""select count(*) from {collection_name}"""
@@ -334,7 +323,7 @@
         if limit == 0:
             logger.warning(f"Limit is 0 in DuckDBAdapter.search; returning [].")
             return []
->>>>>>> 1de994e7
+
 
         try:
             # Get the query vector
@@ -343,27 +332,16 @@
 
             # Ensure we have a query vector at this point
             if query_vector is None:
-<<<<<<< HEAD
+
                 raise MissingQueryParameterError()
-
-            # Use DuckDB's native array_distance function for efficient vector search
-            # Convert query vector to DuckDB array format with proper dimension
-            vector_dimension = len(query_vector)
-            vector_str = (
-                f"[{','.join(map(str, query_vector))}]::FLOAT[{vector_dimension}]"
-            )
-
-            # Execute vector similarity search using array_distance
-=======
-                raise ValueError("Could not obtain query vector from text or vector input")
-            
+     
             # Use DuckDB's native array_distance function for efficient vector search
             # Convert query vector to DuckDB array format with proper dimension
             vector_dimension = self.embedding_engine.get_vector_size()
             vector_str = f"[{','.join(map(str, query_vector))}]::FLOAT[{vector_dimension}]"
             
             # Execute vector similarity search using cosine similarity
->>>>>>> 1de994e7
+
             search_query = f"""
             SELECT id, text, vector, payload, array_cosine_distance(vector, {vector_str}) as distance
             FROM {collection_name}
@@ -379,12 +357,8 @@
             results = []
             for row in search_results:
                 distance = row[4]  # distance is the 5th column (index 4)
-<<<<<<< HEAD
+
                 similarity_score = 1.0 / (1.0 + distance) if distance >= 0 else 0.0
-
-=======
-                
->>>>>>> 1de994e7
                 # Parse the payload JSON
                 payload_data = json.loads(row[3]) if row[3] else {}
 
